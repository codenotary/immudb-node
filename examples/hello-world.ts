/*
Copyright 2019-2020 Codenotary, Inc.
Licensed under the Apache License, Version 2.0 (the "License");
you may not use this file except in compliance with the License.
You may obtain a copy of the License at
	http://www.apache.org/licenses/LICENSE-2.0
Unless required by applicable law or agreed to in writing, software
distributed under the License is distributed on an "AS IS" BASIS,
WITHOUT WARRANTIES OR CONDITIONS OF ANY KIND, either express or implied.
See the License for the specific language governing permissions and
limitations under the License.
*/

import ImmudbClient from '../src/client';

(async () => {
    try {
        // Instantiate the client
        const client = await ImmudbClient.getInstance({
            host: '127.0.0.1', port: '3322', user: 'immudb', password: 'immudb'
        });

        // add new item with the specified key and value
<<<<<<< HEAD
        const res = await client.set({ key: 'hello', value: 'world' });
        console.log('success: set', res);

        // get item having the specified key
        const res1 = await client.get({ key: 'hello' })
        console.log('success: get', res1);

        // add new item with the specified key and value
        const res2 = await client.set({ key: 'hello', value: 'world2' });
        console.log('success: set', res2);

        // get item having the specified key
        const res3 = await client.get({ key: 'hello' })
        console.log('success: get', res3);
=======
        const res1 = await client.set({ key: 'hello', value: 'world' });
        console.log('success: set', res1);

		// get item having the specified key
        const res2 = await client.get({ key: 'hello' })
        console.log('success: get', res2);

        // add new item with the specified key and value
        const res3 = await client.set({ key: 'hello', value: 'world2' });
        console.log('success: set', res3);

        // get item having the specified key
        const res4 = await client.get({ key: 'hello' })
        console.log('success: get', res4);
>>>>>>> 80235cc2
    
    } catch (err) {
        console.log(err)
    }
})();<|MERGE_RESOLUTION|>--- conflicted
+++ resolved
@@ -21,22 +21,6 @@
         });
 
         // add new item with the specified key and value
-<<<<<<< HEAD
-        const res = await client.set({ key: 'hello', value: 'world' });
-        console.log('success: set', res);
-
-        // get item having the specified key
-        const res1 = await client.get({ key: 'hello' })
-        console.log('success: get', res1);
-
-        // add new item with the specified key and value
-        const res2 = await client.set({ key: 'hello', value: 'world2' });
-        console.log('success: set', res2);
-
-        // get item having the specified key
-        const res3 = await client.get({ key: 'hello' })
-        console.log('success: get', res3);
-=======
         const res1 = await client.set({ key: 'hello', value: 'world' });
         console.log('success: set', res1);
 
@@ -51,7 +35,6 @@
         // get item having the specified key
         const res4 = await client.get({ key: 'hello' })
         console.log('success: get', res4);
->>>>>>> 80235cc2
     
     } catch (err) {
         console.log(err)
